--- conflicted
+++ resolved
@@ -76,14 +76,8 @@
 
 
 @st.cache_data(ttl=30)
-<<<<<<< HEAD
 def load_df() -> pd.DataFrame:
-    ws = get_worksheet()   
-=======
-def load_df() -> pd.DataFrame:   ###多少変更した
-    ws = get_worksheet()  # ← ここで取得
-
->>>>>>> 878a1366
+    ws = get_worksheet()
     records = ws.get_all_records()
     df = pd.DataFrame(records)
     if df.empty:
@@ -245,11 +239,7 @@
 
 with admin_tab:
     st.subheader("データ一覧（最新）")
-<<<<<<< HEAD
-    df = load_df()   
-=======
     df = load_df()
->>>>>>> 878a1366
     st.dataframe(df, use_container_width=True)
 
     st.divider()
