--- conflicted
+++ resolved
@@ -71,7 +71,6 @@
 def load_df() -> pd.DataFrame:
     """シートからデータを読み込む。空でも安全。"""
     ws = get_worksheet()
-<<<<<<< HEAD
     values = ws.get_all_values()
     if not values:
         return pd.DataFrame(columns=[
@@ -81,15 +80,7 @@
     header, rows = values[0], values[1:]
     df = pd.DataFrame(rows, columns=header)
     # 型調整
-=======
-    records = ws.get_all_records()
-    df = pd.DataFrame(records)
-    if df.empty:
-        df = pd.DataFrame(columns=[
-            "timestamp", "group_name", "rep_name", "faculty", "email", "phone",
-            "date", "place", "start", "end", "priority", "remarks"
-        ])
->>>>>>> b2874c03
+
     for c in ["date", "start", "end"]:
         if c in df.columns:
             df[c] = df[c].astype(str)
@@ -144,13 +135,11 @@
                     e_idx = SLOTS.index(end)
                 except ValueError:
                     continue
-<<<<<<< HEAD
+
                 start_col = 2 + s_idx
                 end_col_exclusive = 2 + e_idx
                 for c in range(start_col, end_col_exclusive):
-=======
-                for c in range(2 + s_idx, 2 + e_idx):
->>>>>>> b2874c03
+
                     cell = ws.cell(row=r, column=c)
                     cell.fill = fill
                     label = f"第{pr}希望"
@@ -203,7 +192,7 @@
     st.caption("※ 第1〜第3希望は必須です。時間は15分刻みで選択してください。\n準備・撤収も含めて設定してください。")
 
     group_name = st.text_input("団体名（必須）", key="group_name_input")
-<<<<<<< HEAD
+
 
     st.markdown("#### 代表者情報")
     rep_name = st.text_input("代表者氏名（必須）", key="rep_name_input")
@@ -217,13 +206,7 @@
         height=120,
         key="remarks_input"
     )
-=======
-    rep_name   = st.text_input("代表者氏名（必須）", key="rep_name_input")
-    faculty    = st.text_input("学部（必須）", key="faculty_input")
-    email      = st.text_input("メールアドレス（必須）", key="email_input")
-    phone      = st.text_input("電話番号（必須）", key="phone_input")
-    remarks    = st.text_area("希望理由・備考（任意）", height=120, key="remarks_input")
->>>>>>> b2874c03
+
 
     def hope_block(title: str):
         st.subheader(title)
@@ -240,7 +223,7 @@
 
     if st.button("送信する", type="primary", key="submit_button"):
         errors = []
-<<<<<<< HEAD
+
         if not group_name.strip():
             errors.append("団体名は必須です。")
         if not rep_name.strip():
@@ -251,13 +234,7 @@
             errors.append("メールアドレスは必須です。")
         if not phone.strip():
             errors.append("電話番号は必須です。")
-=======
-        if not group_name.strip(): errors.append("団体名は必須です。")
-        if not rep_name.strip():   errors.append("代表者氏名は必須です。")
-        if not faculty.strip():    errors.append("学部は必須です。")
-        if not email.strip():      errors.append("メールアドレスは必須です。")
-        if not phone.strip():      errors.append("電話番号は必須です。")
->>>>>>> b2874c03
+
         for idx, (s, e) in enumerate([(s1, e1), (s2, e2), (s3, e3)], start=1):
             if not validate_range(s, e):
                 errors.append(f"第{idx}希望の時間範囲が不正です（開始 < 終了）。")
