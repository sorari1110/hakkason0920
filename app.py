# -*- coding: utf-8 -*-
import hashlib
from datetime import datetime
from typing import List

import numpy as np
import pandas as pd
import pytz
import streamlit as st

import gspread
from google.oauth2.service_account import Credentials
from openpyxl import Workbook
from openpyxl.styles import PatternFill, Alignment, Font, Border, Side
from openpyxl.utils import get_column_letter

# =============== 設定 ===============
JST = pytz.timezone("Asia/Tokyo")

# Secrets 読み込み（Streamlit Cloud の Secrets から）
APP_SECRETS = st.secrets.get("app", {})
ALLOWED_DATES: List[str] = list(APP_SECRETS.get("allowed_dates", ["2025-10-25"]))
ALLOWED_PLACES: List[str] = list(APP_SECRETS.get("allowed_places", ["メインステージ"]))
DAY_START = APP_SECRETS.get("day_start", "09:00")
DAY_END = APP_SECRETS.get("day_end", "18:00")
GSHEET_ID = APP_SECRETS.get("gsheet_id", "")
ADMIN_PASSWORD = APP_SECRETS.get("admin_password", "")

# =============== Google Sheets 接続 ===============
@st.cache_resource(show_spinner=False)
def get_worksheet():
    creds = Credentials.from_service_account_info(st.secrets["gcp_service_account"])
    scoped = creds.with_scopes([
        "https://www.googleapis.com/auth/spreadsheets",
        "https://www.googleapis.com/auth/drive"
    ])
    gc = gspread.authorize(scoped)

    try:
        sh = gc.open_by_key(GSHEET_ID)
    except Exception as ex:
        st.error(f"スプレッドシートを開けませんでした。GSHEET_ID={GSHEET_ID}, Error={ex}")
        raise

    try:
        ws = sh.worksheet("data")
    except gspread.WorksheetNotFound:
        ws = sh.add_worksheet(title="data", rows=1000, cols=10)
        ws.append_row(["timestamp", "user_name", "date", "place", "start", "end", "priority"])
    return ws


# =============== ユーティリティ ===============
def time_slots(day_start: str, day_end: str, step_min: int = 15) -> List[str]:
    base = pd.to_datetime(f"2000-01-01 {day_start}")
    end = pd.to_datetime(f"2000-01-01 {day_end}")
    # 端点ともに含む（例: 09:00, 09:15, ..., 18:00）
    return pd.date_range(base, end, freq=f"{step_min}min").strftime("%H:%M").tolist()

SLOTS = time_slots(DAY_START, DAY_END, 15)

def validate_range(start: str, end: str) -> bool:
    return pd.to_datetime(start) < pd.to_datetime(end)

def name_to_color(name: str) -> str:
    """利用者名から安定した淡色 HEX を生成。"""
    palette = [
        "#CFE8FF", "#FFD6A5", "#B9FBC0", "#FFADAD", "#FDFFB6", "#A0C4FF",
        "#CAFFBF", "#9BF6FF", "#F1C0E8", "#BDB2FF", "#FFC6FF", "#E0F7FA",
    ]
    h = int(hashlib.md5(name.encode("utf-8")).hexdigest(), 16)
    return palette[h % len(palette)]

def append_rows(ws, rows: list[list[str]]):
    ws.append_rows(rows, value_input_option="USER_ENTERED")


@st.cache_data(ttl=30)
def load_df() -> pd.DataFrame:
    ws = get_worksheet()  # ← ここで取得

    records = ws.get_all_records()
    df = pd.DataFrame(records)
    if df.empty:
        df = pd.DataFrame(columns=["timestamp", "user_name", "date", "place", "start", "end", "priority", "remarks"])  # remarks追加
    for c in ["date", "start", "end"]:
        if c in df.columns:
            df[c] = df[c].astype(str)
    if "priority" in df.columns:
        df["priority"] = pd.to_numeric(df["priority"], errors="coerce").astype("Int64")
    return df


def make_excel_by_date(df: pd.DataFrame, date_str: str) -> str:
    """指定日のデータから、場所ごとにシートを作る Excel を生成し、ファイルパスを返す。"""
    df_day = df[df["date"] == date_str].copy()
    if df_day.empty:
        raise ValueError("この日付のデータがありません。")

    wb = Workbook()
    wb.remove(wb.active)

    border_thin = Border(left=Side(style='thin'), right=Side(style='thin'), top=Side(style='thin'), bottom=Side(style='thin'))

    for place in ALLOWED_PLACES:
        df_p = df_day[df_day["place"] == place].copy()
        ws = wb.create_sheet(title=place[:31])  # シート名は31文字制限

        # ヘッダー（A1=利用者, B1〜=時間スロット）
        header = ["利用者"] + SLOTS
        ws.append(header)
        for col_idx in range(1, len(header) + 1):
            cell = ws.cell(row=1, column=col_idx)
            cell.font = Font(bold=True)
            cell.alignment = Alignment(horizontal="center", vertical="center")

        # 対象利用者（この場所に希望を出した人）
        users = df_p["user_name"].dropna().unique().tolist()

        for r, user in enumerate(users, start=2):
            ws.cell(row=r, column=1, value=user)
            ws.cell(row=r, column=1).alignment = Alignment(vertical="center")

            sub = df_p[df_p["user_name"] == user]
            user_color = name_to_color(user)
            fill = PatternFill(start_color=user_color.replace('#',''), end_color=user_color.replace('#',''), fill_type="solid")

            for _, rec in sub.iterrows():
                start, end, pr = str(rec["start"]), str(rec["end"]), int(rec["priority"])
                
                try:
                    start = pd.to_datetime(start).strftime("%H:%M")
                    end = pd.to_datetime(end).strftime("%H:%M")
                except Exception:
                    # 時刻変換できないものはスキップ
                    continue
                
                if not validate_range(start, end):
                    continue
                # 開始・終了のスロット index（終了は“含めない”開区間）
                try:
                    s_idx = SLOTS.index(start)
                    e_idx = SLOTS.index(end)
                except ValueError:
                    print(f"[WARN] Slot not found: start={start}, end={end}, SLOTS[0]={SLOTS[0]}")
                    continue
                
                # Excel の列番号（A=1, B=2 ...）: B 列が SLOTS[0]
                start_col = 2 + s_idx
                end_col_exclusive = 2 + e_idx  # ここは含めない終端

                for c in range(start_col, end_col_exclusive):
                    cell = ws.cell(row=r, column=c)
                    cell.fill = fill
                    label = f"第{pr}希望"
                    cell.value = f"{cell.value},{label}" if cell.value else label
                    cell.alignment = Alignment(horizontal="center", vertical="center")

        # 罫線・列幅
        for row in ws.iter_rows(min_row=1, max_row=ws.max_row, min_col=1, max_col=ws.max_column):
            for cell in row:
                cell.border = border_thin
        ws.column_dimensions['A'].width = 18
        for col in range(2, len(SLOTS) + 2):
            col_letter = get_column_letter(col)
            ws.column_dimensions[col_letter].width = 4.2

    out_name = f"{date_str.replace('-', '')}.xlsx"
    wb.save(out_name)
    return out_name

# =============== UI ===============
st.set_page_config(page_title="施設利用希望フォーム", layout="wide")
st.title("大学祭発表団体募集フォーム")

# Worksheet はここで一度取得（ユーザ送信時に使用）
ws = get_worksheet()

user_tab, admin_tab = st.tabs(["📝 利用者フォーム", "🛠 管理（一覧・Excel出力）"])

with user_tab:
    st.caption("※ 第1〜第3希望はすべて必須です。時間は15分刻みで選択してください。\n" 
               "時間は準備・撤収も含めて設定してください。")

    name = st.text_input("お名前（必須）")

<<<<<<< HEAD
    remarks = st.text_area(
    "希望理由・備考（任意）",
    placeholder="希望理由や備考があれば入力してください",
    height=120
    )

=======
>>>>>>> d793b956
    def hope_block(title: str):
        st.subheader(title)
        c1, c2, c3, c4 = st.columns([1.2, 1.2, 1, 1])
        with c1:
            sel_date = st.selectbox("日付", ALLOWED_DATES, key=f"date_{title}")
        with c2:
            sel_place = st.selectbox("場所", ALLOWED_PLACES, key=f"place_{title}")
        with c3:
            start = st.selectbox("開始", SLOTS[:-1], key=f"start_{title}")
        with c4:
            end = st.selectbox("終了", SLOTS[1:], key=f"end_{title}")
        return sel_date, sel_place, start, end

    d1, p1, s1, e1 = hope_block("第1希望")
    d2, p2, s2, e2 = hope_block("第2希望")
    d3, p3, s3, e3 = hope_block("第3希望")

    if st.button("送信する", type="primary"):
        errors = []

        name_input = name.strip()

        if not name_input:
            errors.append("お名前は必須です。")
        else:
            # 名前の重複チェック（正規化して比較）
            def normalize_name(s: str) -> str:
                s = str(s).strip().replace("　", " ")
                s = " ".join(s.split())
                return s.lower()

            existing_names = [r.get("user_name", "") for r in ws.get_all_records()]
            existing_norm = {normalize_name(n) for n in existing_names}
            if normalize_name(name_input) in existing_norm:
                errors.append(f"この名前「{name_input}」は既に登録されています。別の名前を入力してください。")

        for idx, (s, e) in enumerate([(s1, e1), (s2, e2), (s3, e3)], start=1):
            if not validate_range(s, e):
                errors.append(f"第{idx}希望の時間範囲が不正です（開始 < 終了）。")
        if errors:
            st.error("\n".join(errors))
        else:
            ts = datetime.now(JST).strftime("%Y-%m-%d %H:%M:%S")
            rows = [
                [ts, name_input, d1, p1, s1, e1, 1, remarks],
                [ts, name_input, d2, p2, s2, e2, 2, remarks],
                [ts, name_input, d3, p3, s3, e3, 3, remarks],
            ]
            try:
                append_rows(ws, rows)
                st.success("送信しました。ご協力ありがとうございます！")
                load_df.clear()  # キャッシュ削除
            except Exception as ex:
                st.error(f"送信に失敗しました: {ex}")

# --- 管理タブ（パスワード保護） ---
with admin_tab:
    st.subheader("管理（一覧・Excel出力）")

    # セッションステートで認証情報を管理
    if "admin_auth" not in st.session_state:
        st.session_state["admin_auth"] = False
    if "admin_msg" not in st.session_state:
        st.session_state["admin_msg"] = ""

    if st.session_state["admin_auth"]:
        # ログアウトボタン
        col_l, col_r = st.columns([1, 6])
        with col_l:
            if st.button("ログアウト"):
                st.session_state["admin_auth"] = False
                st.session_state["admin_msg"] = "ログアウトしました。"
        with col_r:
            if st.session_state.get("admin_msg"):
                st.info(st.session_state["admin_msg"])

        # 認証済みなら管理画面を表示
        df = load_df()
        st.subheader("データ一覧（最新）")
        st.dataframe(df, use_container_width=True)

        st.divider()
        st.subheader("Excel 出力（ガントチャート風）")
        selectable_dates = sorted(df["date"].dropna().unique().tolist()) if not df.empty else []
        target_dates = st.multiselect("作成する日付を選択", options=selectable_dates, default=selectable_dates)

        if st.button("選択した日付のExcelを作成"):
            if not target_dates:
                st.warning("対象日付がありません。")
            else:
                for d in target_dates:
                    try:
                        path = make_excel_by_date(df, d)
                        with open(path, "rb") as f:
                            st.download_button(
                                label=f"{d} のExcelをダウンロード",
                                file_name=path,
                                mime="application/vnd.openxmlformats-officedocument.spreadsheetml.sheet",
                                data=f.read(),
                            )
                    except Exception as ex:
                        st.error(f"{d} の生成に失敗: {ex}")

    else:
        # 認証フォーム（パスワード入力）
        st.info("管理画面を表示するにはパスワードが必要です。")
        pwd = st.text_input("管理パスワード", type="password", key="admin_pwd_input")
        col1, col2 = st.columns([1, 1])
        with col1:
            if st.button("ログイン"):
                # 管理パスワードが設定されていない場合は警告
                if not ADMIN_PASSWORD:
                    st.error("管理パスワードが未設定です。Streamlit の Secrets（app.admin_password）にパスワードを設定してください。")
                else:
                    if pwd == ADMIN_PASSWORD:
                        st.session_state["admin_auth"] = True
                        st.session_state["admin_msg"] = "認証に成功しました。"
                        st.rerun()  # 認証後に画面を再描画して管理画面を表示
                    else:
                        st.error("パスワードが違います。")
        with col2:
            if st.button("キャンセル"):
                st.session_state["admin_msg"] = ""
                st.rerun()<|MERGE_RESOLUTION|>--- conflicted
+++ resolved
@@ -184,15 +184,13 @@
 
     name = st.text_input("お名前（必須）")
 
-<<<<<<< HEAD
     remarks = st.text_area(
     "希望理由・備考（任意）",
     placeholder="希望理由や備考があれば入力してください",
     height=120
     )
 
-=======
->>>>>>> d793b956
+
     def hope_block(title: str):
         st.subheader(title)
         c1, c2, c3, c4 = st.columns([1.2, 1.2, 1, 1])
