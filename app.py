# -*- coding: utf-8 -*-
<<<<<<< HEAD
"""
施設利用希望フォーム（第1〜第3希望/必須）→ Google Sheets に蓄積 →
管理画面から『日付ごとにファイル』『場所ごとにシート』構成の Excel を生成（ガントチャート風）。

想定：
- 時間軸は固定（例: 09:00〜18:00、15分刻み）
- セル塗りつぶしは『利用者ごとに色分け』
- セル内テキストは『第n希望』を表示

必要パッケージ： streamlit, pandas, numpy, plotly, gspread, google-auth, openpyxl, pytz
"""

=======
>>>>>>> f0540613
import hashlib
from datetime import datetime
from typing import List

import numpy as np
import pandas as pd
import pytz
import streamlit as st

import gspread
from google.oauth2.service_account import Credentials
from openpyxl import Workbook
from openpyxl.styles import PatternFill, Alignment, Font, Border, Side
from openpyxl.utils import get_column_letter

# =============== 設定 ===============
JST = pytz.timezone("Asia/Tokyo")

# Secrets 読み込み（Streamlit Cloud の Secrets から）
APP_SECRETS = st.secrets.get("app", {})
ALLOWED_DATES: List[str] = list(APP_SECRETS.get("allowed_dates", ["2025-10-25"]))
ALLOWED_PLACES: List[str] = list(APP_SECRETS.get("allowed_places", ["メインステージ"]))
DAY_START = APP_SECRETS.get("day_start", "09:00")
DAY_END = APP_SECRETS.get("day_end", "18:00")
GSHEET_ID = APP_SECRETS.get("gsheet_id", "")

# =============== Google Sheets 接続 ===============
@st.cache_resource(show_spinner=False)
def get_worksheet():
    creds = Credentials.from_service_account_info(st.secrets["gcp_service_account"])
    scoped = creds.with_scopes([
        "https://www.googleapis.com/auth/spreadsheets",
        "https://www.googleapis.com/auth/drive"
    ])
    gc = gspread.authorize(scoped)

    try:
        sh = gc.open_by_key(GSHEET_ID)
    except Exception as ex:
        st.error(f"スプレッドシートを開けませんでした。GSHEET_ID={GSHEET_ID}, Error={ex}")
        raise

    try:
        ws = sh.worksheet("data")
    except gspread.WorksheetNotFound:
        ws = sh.add_worksheet(title="data", rows=1000, cols=10)
        ws.append_row(["timestamp", "user_name", "date", "place", "start", "end", "priority"])
    return ws


# =============== ユーティリティ ===============
def time_slots(day_start: str, day_end: str, step_min: int = 15) -> List[str]:
    base = pd.to_datetime(f"2000-01-01 {day_start}")
    end = pd.to_datetime(f"2000-01-01 {day_end}")
    # 端点ともに含む（例: 09:00, 09:15, ..., 18:00）
    return pd.date_range(base, end, freq=f"{step_min}min").strftime("%H:%M").tolist()

SLOTS = time_slots(DAY_START, DAY_END, 15)

def validate_range(start: str, end: str) -> bool:
    return pd.to_datetime(start) < pd.to_datetime(end)

def name_to_color(name: str) -> str:
    """利用者名から安定した淡色 HEX を生成。"""
    palette = [
        "#CFE8FF", "#FFD6A5", "#B9FBC0", "#FFADAD", "#FDFFB6", "#A0C4FF",
        "#CAFFBF", "#9BF6FF", "#F1C0E8", "#BDB2FF", "#FFC6FF", "#E0F7FA",
    ]
    h = int(hashlib.md5(name.encode("utf-8")).hexdigest(), 16)
    return palette[h % len(palette)]

def append_rows(ws, rows: list[list[str]]):
    ws.append_rows(rows, value_input_option="USER_ENTERED")

<<<<<<< HEAD
@st.cache_data(ttl=30)
def load_df() -> pd.DataFrame:   ###多少変更した
    ws = get_worksheet()  # ← ここで取得
=======
@st.cache_data(ttl=30,show_spinner=False)
def load_df() -> pd.DataFrame:
    ws = get_worksheet()
>>>>>>> f0540613
    records = ws.get_all_records()
    df = pd.DataFrame(records)
    if df.empty:
        df = pd.DataFrame(columns=["timestamp", "user_name", "date", "place", "start", "end", "priority"])
    for c in ["date", "start", "end"]:
        if c in df.columns:
            df[c] = df[c].astype(str)
    if "priority" in df.columns:
        df["priority"] = pd.to_numeric(df["priority"], errors="coerce").astype("Int64")
    return df


def make_excel_by_date(df: pd.DataFrame, date_str: str) -> str:
    """指定日のデータから、場所ごとにシートを作る Excel を生成し、ファイルパスを返す。"""
    df_day = df[df["date"] == date_str].copy()
    if df_day.empty:
        raise ValueError("この日付のデータがありません。")

    wb = Workbook()
    wb.remove(wb.active)

    border_thin = Border(left=Side(style='thin'), right=Side(style='thin'), top=Side(style='thin'), bottom=Side(style='thin'))

    for place in ALLOWED_PLACES:
        df_p = df_day[df_day["place"] == place].copy()
        ws = wb.create_sheet(title=place[:31])  # シート名は31文字制限

        # ヘッダー（A1=利用者, B1〜=時間スロット）
        header = ["利用者"] + SLOTS
        ws.append(header)
        for col_idx in range(1, len(header) + 1):
            cell = ws.cell(row=1, column=col_idx)
            cell.font = Font(bold=True)
            cell.alignment = Alignment(horizontal="center", vertical="center")

        # 対象利用者（この場所に希望を出した人）
        users = df_p["user_name"].dropna().unique().tolist()

        for r, user in enumerate(users, start=2):
            ws.cell(row=r, column=1, value=user)
            ws.cell(row=r, column=1).alignment = Alignment(vertical="center")

            sub = df_p[df_p["user_name"] == user]
            user_color = name_to_color(user)
            fill = PatternFill(start_color=user_color.replace('#',''), end_color=user_color.replace('#',''), fill_type="solid")

            for _, rec in sub.iterrows():
                start, end, pr = str(rec["start"]), str(rec["end"]), int(rec["priority"])
                if not validate_range(start, end):
                    continue
                # 開始・終了のスロット index（終了は“含めない”開区間）
                try:
                    s_idx = SLOTS.index(start)
                    e_idx = SLOTS.index(end)
                except ValueError:
                    # 範囲外はスキップ
                    continue
                # Excel の列番号（A=1, B=2 ...）: B 列が SLOTS[0]
                start_col = 2 + s_idx
                end_col_exclusive = 2 + e_idx  # ここは含めない終端

                for c in range(start_col, end_col_exclusive):
                    cell = ws.cell(row=r, column=c)
                    cell.fill = fill
                    label = f"第{pr}希望"
                    cell.value = f"{cell.value},{label}" if cell.value else label
                    cell.alignment = Alignment(horizontal="center", vertical="center")

        # 罫線・列幅
        for row in ws.iter_rows(min_row=1, max_row=ws.max_row, min_col=1, max_col=ws.max_column):
            for cell in row:
                cell.border = border_thin
        ws.column_dimensions['A'].width = 18
        for col in range(2, len(SLOTS) + 2):
            col_letter = get_column_letter(col)
            ws.column_dimensions[col_letter].width = 4.2

    out_name = f"{date_str.replace('-', '')}.xlsx"
    wb.save(out_name)
    return out_name

# =============== UI ===============
st.set_page_config(page_title="施設利用希望フォーム", layout="wide")
st.title("施設利用希望 収集・管理アプリ")

ws = get_worksheet()

user_tab, admin_tab = st.tabs(["📝 利用者フォーム", "🛠 管理（一覧・Excel出力）"])

with user_tab:
    st.caption("※ 第1〜第3希望はすべて必須です。時間は15分刻みで選択してください。")

    name = st.text_input("お名前（必須）")



    def hope_block(title: str):
        st.subheader(title)
        c1, c2, c3, c4 = st.columns([1.2, 1.2, 1, 1])
        with c1:
            sel_date = st.selectbox("日付", ALLOWED_DATES, key=f"date_{title}")
        with c2:
            sel_place = st.selectbox("場所", ALLOWED_PLACES, key=f"place_{title}")
        with c3:
            start = st.selectbox("開始", SLOTS[:-1], key=f"start_{title}")
        with c4:
            end = st.selectbox("終了", SLOTS[1:], key=f"end_{title}")
        return sel_date, sel_place, start, end

    d1, p1, s1, e1 = hope_block("第1希望")
    d2, p2, s2, e2 = hope_block("第2希望")
    d3, p3, s3, e3 = hope_block("第3希望")

    if st.button("送信する", type="primary"):
        errors = []

        name_input = name.strip()

        if not name_input:
            errors.append("お名前は必須です。")
        else:
            ###多少変更した
            #名前の重複チェック
            #  ※ 正規化して比較（前後/連続スペース、全角→半角スペース、大小文字差を吸収）
            def normalize_name(s:str) -> str:
                s = str(s).strip().replace("　"," ")
                s = " ".join(s.split())
                return s.lower()

            existing_names = [r.get("user_name","") for r in ws.get_all_records()]
            existing_norm = {normalize_name(n) for n in existing_names}
            if normalize_name(name_input) in existing_norm:
                errors.append(f"この名前「{name_input}」は既に登録されています。別の名前を入力してください。")

        for idx, (s, e) in enumerate([(s1, e1), (s2, e2), (s3, e3)], start=1):
            if not validate_range(s, e):
                errors.append(f"第{idx}希望の時間範囲が不正です（開始 < 終了）。")
        if errors:
            st.error("\n".join(errors))
        else:
            ts = datetime.now(JST).strftime("%Y-%m-%d %H:%M:%S")
            rows = [
                [ts, name_input, d1, p1, s1, e1, 1],
                [ts, name_input, d2, p2, s2, e2, 2],
                [ts, name_input, d3, p3, s3, e3, 3],
            ]
            try:
                append_rows(ws, rows)
                st.success("送信しました。ご協力ありがとうございます！")
                load_df.clear()  # キャッシュ削除
            except Exception as ex:
                st.error(f"送信に失敗しました: {ex}")

with admin_tab:
    st.subheader("データ一覧（最新）")
    df = load_df()
    st.dataframe(df, use_container_width=True)

    st.divider()
    st.subheader("Excel 出力（ガントチャート風）")
    selectable_dates = sorted(df["date"].dropna().unique().tolist()) if not df.empty else []
    target_dates = st.multiselect("作成する日付を選択", options=selectable_dates, default=selectable_dates)

    if st.button("選択した日付のExcelを作成"):
        if not target_dates:
            st.warning("対象日付がありません。")
        else:
            for d in target_dates:
                try:
                    path = make_excel_by_date(df, d)
                    with open(path, "rb") as f:
                        st.download_button(
                            label=f"{d} のExcelをダウンロード",
                            file_name=path,
                            mime="application/vnd.openxmlformats-officedocument.spreadsheetml.sheet",
                            data=f.read(),
                        )
                except Exception as ex:
                    st.error(f"{d} の生成に失敗: {ex}")<|MERGE_RESOLUTION|>--- conflicted
+++ resolved
@@ -1,19 +1,5 @@
 # -*- coding: utf-8 -*-
-<<<<<<< HEAD
-"""
-施設利用希望フォーム（第1〜第3希望/必須）→ Google Sheets に蓄積 →
-管理画面から『日付ごとにファイル』『場所ごとにシート』構成の Excel を生成（ガントチャート風）。
-
-想定：
-- 時間軸は固定（例: 09:00〜18:00、15分刻み）
-- セル塗りつぶしは『利用者ごとに色分け』
-- セル内テキストは『第n希望』を表示
-
-必要パッケージ： streamlit, pandas, numpy, plotly, gspread, google-auth, openpyxl, pytz
-"""
-
-=======
->>>>>>> f0540613
+
 import hashlib
 from datetime import datetime
 from typing import List
@@ -88,15 +74,11 @@
 def append_rows(ws, rows: list[list[str]]):
     ws.append_rows(rows, value_input_option="USER_ENTERED")
 
-<<<<<<< HEAD
+
 @st.cache_data(ttl=30)
 def load_df() -> pd.DataFrame:   ###多少変更した
     ws = get_worksheet()  # ← ここで取得
-=======
-@st.cache_data(ttl=30,show_spinner=False)
-def load_df() -> pd.DataFrame:
-    ws = get_worksheet()
->>>>>>> f0540613
+
     records = ws.get_all_records()
     df = pd.DataFrame(records)
     if df.empty:
